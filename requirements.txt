--- conflicted
+++ resolved
@@ -86,13 +86,8 @@
 # Fallback: matplotlib>=3.6.0,<4.0
 
 # Data analysis and manipulation
-<<<<<<< HEAD
-pandas>=2.2.0,<3.0  # Updated for Python 3.13 compatibility
-# Fallback: pandas>=2.2.0,<3.0
-=======
 pandas>=2.2.0,<3.0
 # Fallback: pandas>=1.5.0,<3.0
->>>>>>> c52a4420
 
 # === CRYPTO & SECURITY (RECOMMENDED) ===
 # Enhanced security and performance
